--- conflicted
+++ resolved
@@ -1,113 +1,108 @@
-import sys
-import os
-sys.path.append(os.path.dirname(os.path.dirname(os.path.abspath(__file__))))
-
-import torch
-from torch.utils.data import DataLoader
-
-from src.losses import SegmentationLoss
-from src.models import SegmentationModel
-from src.trainers import Trainer
-from src.utils.argument import parse_training_args
-from src.utils.config import load_config_from_training_args
-from src.data.naver_dataset import NAVERDataset
-from src.utils.metric import AverageMeter
-
-from clearml import Task
-
-# os.environ['CLEARML_CONFIG_FILE'] = '../clearml.conf'
-
-def setup_clearml(args, config):
-    """Setup ClearML task for experiment tracking"""
-    # Create a task
-    if 'encoder_name' in config['model']['params']:
-        backbone = config['model']['params']['encoder_name']
-        task_name = f"{config['loss']['name']}_{config['model']['params']['encoder_name']}_{config['model']['name']}"
-    else:
-        backbone = config['model']['params']['pretrained_model']
-        task_name = f"{config['loss']['name']}_{config['model']['params']['pretrained_model']}_{config['model']['name']}"
-
-    project_name = config.get('clearml', {}).get('project_name', 'Segmentation')
-
-    task = Task.init(
-        project_name=project_name,
-        task_name=task_name,
-        tags=[config['loss']['name'], config['model']['name'], backbone, config['data']['name']],
-    )
-
-    # Connect configuration to the task
-    task.connect_configuration(config)
-
-    # Log the command line arguments
-    task.connect(vars(args))
-
-    return task
-
-def main():
-    # Parse command line arguments
-    args = parse_training_args()
-
-    print("==============Arguments==============")
-    print(args)
-
-    # Load and merge configurations
-    config = load_config_from_training_args(args)
-
-    print("==============Configs==============")
-    print(config)
-
-    # Setup ClearML
-<<<<<<< HEAD
-    # task = setup_clearml(args, config)
-    task = None
-=======
-    task = setup_clearml(args, config)
-    # task = None
->>>>>>> 12cbe7b1
-
-    # Set device
-    device = torch.device('cuda' if torch.cuda.is_available() else 'cpu')
-
-    # Setup datasets and dataloaders
-    train_dataset = NAVERDataset(config, split='train')
-    val_dataset = NAVERDataset(config, split='val')
-
-    train_loader = DataLoader(train_dataset, batch_size=config['data']['batch_size'], shuffle=True)
-    val_loader = DataLoader(val_dataset, batch_size=config['data']['batch_size'], shuffle=False)
-
-    # Initialize model
-    model = SegmentationModel.get_model(config['model']['name'], **config['model'].get('params', {})).to(device)
-
-    # Initialize loss function
-    loss_params = config['loss'].get('params', {}) or {}  # Use empty dict if params is None
-    loss_fn = SegmentationLoss.get_loss(config['loss']['name'], **loss_params)
-
-    # Initialize metrics
-    metric_meters = {
-        'train_loss': AverageMeter(), 'train_dice': AverageMeter(),
-        'train_iou': AverageMeter(), 'train_acc': AverageMeter(),
-        'val_loss': AverageMeter(), 'val_dice': AverageMeter(),
-        'val_iou': AverageMeter(), 'val_acc': AverageMeter()
-    }
-
-    # Initialize trainer
-    trainer = Trainer(
-        model=model,
-        loss_fn=loss_fn,
-        config=config,
-        metric_meters=metric_meters,
-        train_loader=train_loader,
-        val_loader=val_loader,
-        task=task,  # Pass the ClearML task to the trainer
-    )
-
-    # Resume from checkpoint if specified
-    # if args.resume:
-    #     trainer.load_checkpoint(args.resume)
-
-    # Start training
-    trainer.train()
-
-
-if __name__ == '__main__':
-    main()
+import sys
+import os
+sys.path.append(os.path.dirname(os.path.dirname(os.path.abspath(__file__))))
+
+import torch
+from torch.utils.data import DataLoader
+
+from src.losses import SegmentationLoss
+from src.models import SegmentationModel
+from src.trainers import Trainer
+from src.utils.argument import parse_training_args
+from src.utils.config import load_config_from_training_args
+from src.data.naver_dataset import NAVERDataset
+from src.utils.metric import AverageMeter
+
+from clearml import Task
+
+# os.environ['CLEARML_CONFIG_FILE'] = '../clearml.conf'
+
+def setup_clearml(args, config):
+    """Setup ClearML task for experiment tracking"""
+    # Create a task
+    if 'encoder_name' in config['model']['params']:
+        backbone = config['model']['params']['encoder_name']
+        task_name = f"{config['loss']['name']}_{config['model']['params']['encoder_name']}_{config['model']['name']}"
+    else:
+        backbone = config['model']['params']['pretrained_model']
+        task_name = f"{config['loss']['name']}_{config['model']['params']['pretrained_model']}_{config['model']['name']}"
+
+    project_name = config.get('clearml', {}).get('project_name', 'Segmentation')
+
+    task = Task.init(
+        project_name=project_name,
+        task_name=task_name,
+        tags=[config['loss']['name'], config['model']['name'], backbone, config['data']['name']],
+    )
+
+    # Connect configuration to the task
+    task.connect_configuration(config)
+
+    # Log the command line arguments
+    task.connect(vars(args))
+
+    return task
+
+def main():
+    # Parse command line arguments
+    args = parse_training_args()
+
+    print("==============Arguments==============")
+    print(args)
+
+    # Load and merge configurations
+    config = load_config_from_training_args(args)
+
+    print("==============Configs==============")
+    print(config)
+
+    # Setup ClearML
+    # task = setup_clearml(args, config)
+    task = None
+
+    # Set device
+    device = torch.device('cuda' if torch.cuda.is_available() else 'cpu')
+
+    # Setup datasets and dataloaders
+    train_dataset = NAVERDataset(config, split='train')
+    val_dataset = NAVERDataset(config, split='val')
+
+    train_loader = DataLoader(train_dataset, batch_size=config['data']['batch_size'], shuffle=True)
+    val_loader = DataLoader(val_dataset, batch_size=config['data']['batch_size'], shuffle=False)
+
+    # Initialize model
+    model = SegmentationModel.get_model(config['model']['name'], **config['model'].get('params', {})).to(device)
+
+    # Initialize loss function
+    loss_params = config['loss'].get('params', {}) or {}  # Use empty dict if params is None
+    loss_fn = SegmentationLoss.get_loss(config['loss']['name'], **loss_params)
+
+    # Initialize metrics
+    metric_meters = {
+        'train_loss': AverageMeter(), 'train_dice': AverageMeter(),
+        'train_iou': AverageMeter(), 'train_acc': AverageMeter(),
+        'val_loss': AverageMeter(), 'val_dice': AverageMeter(),
+        'val_iou': AverageMeter(), 'val_acc': AverageMeter()
+    }
+
+    # Initialize trainer
+    trainer = Trainer(
+        model=model,
+        loss_fn=loss_fn,
+        config=config,
+        metric_meters=metric_meters,
+        train_loader=train_loader,
+        val_loader=val_loader,
+        task=task,  # Pass the ClearML task to the trainer
+    )
+
+    # Resume from checkpoint if specified
+    # if args.resume:
+    #     trainer.load_checkpoint(args.resume)
+
+    # Start training
+    trainer.train()
+
+
+if __name__ == '__main__':
+    main()