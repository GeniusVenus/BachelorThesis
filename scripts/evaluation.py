import sys
import os
sys.path.append(os.path.dirname(os.path.dirname(os.path.abspath(__file__))))

import torch
from torch.utils.data import DataLoader

from src.models import SegmentationModel
from src.losses import SegmentationLoss
from src.utils.config import load_config_from_evaluation_args
from src.utils.checkpoint import load_checkpoint
from src.evaluation.evaluator import Evaluator
from src.data.naver_dataset import NAVERDataset
from src.utils.argument import parse_evaluation_args
from clearml import Task

# os.environ['CLEARML_CONFIG_FILE'] = '../clearml.conf'

def setup_clearml(args, config):
    """Setup ClearML task for experiment tracking"""
    # Create a task
    if 'encoder_name' in config['model']['params']:
        backbone = config['model']['params']['encoder_name']
        task_name = f"{config['loss']['name']}_{config['model']['params']['encoder_name']}_{config['model']['name']}"
    else:
        backbone = config['model']['params']['pretrained_model']
        task_name = f"{config['loss']['name']}_{config['model']['params']['pretrained_model']}_{config['model']['name']}"

    project_name = config.get('clearml', {}).get('project_name', 'Segmentation')

    task = Task.init(
        project_name=project_name,
        task_name=task_name,
        task_type="monitor",
        tags=[config['loss']['name'], config['model']['name'], backbone, config['data']['name']],
    )

    # Connect configuration to the task
    task.connect_configuration(config)

    # Log the command line arguments
    task.connect(vars(args))

    return task

def main():
    # Parse command line arguments
    args = parse_evaluation_args()
    print("==============Arguments==============")
    print(args)
    
    # Load and merge configurations
    config = load_config_from_evaluation_args(args)
    
    print("\n==============Config==============")
    print(config)
    
    # Setup ClearML
    task = setup_clearml(args, config)
<<<<<<< HEAD

    # task = None

=======
    
>>>>>>> 12cbe7b1
    # Set device
    device = torch.device('cuda' if torch.cuda.is_available() else 'cpu')
    
    # Initialize model
    model = SegmentationModel.get_model(config['model']['name'], **config['model'].get('params', {}))
    
    # Initialize loss function
    loss_params = config['loss'].get('params', {}) or {}  # Use empty dict if params is None
    criterion = SegmentationLoss.get_loss(config['loss']['name'], **loss_params)
    
    # Setup datasets and dataloaders
    train_dataset = NAVERDataset(config, split='train')
    val_dataset = NAVERDataset(config, split='val')
    # test_dataset = NAVERDataset(config, split='test')
    
    train_loader = DataLoader(train_dataset, batch_size=config['data']['batch_size'], shuffle=False)
    val_loader = DataLoader(val_dataset, batch_size=config['data']['batch_size'], shuffle=False)
    # test_loader = DataLoader(test_dataset, batch_size=config['data']['batch_size'], shuffle=False)
    
    # Load checkpoint
    load_checkpoint(model, config['evaluation']['checkpoint'])
    
    # Initialize evaluator with ClearML task
    evaluator = Evaluator(model=model, config=config, device=device, task=task)
    
    # Evaluate on all splits
    print("\n==============Evaluation==============")
    results = evaluator.evaluate_all_splits(train_loader, val_loader, None, criterion)   

    # Print summary of results
    print("\n==============Summary==============")
    print(f"Train Loss: {results['train']['loss']:.4f}, IoU: {results['train']['iou']:.4f}, Dice: {results['train']['dice']:.4f}, Accuracy: {results['train']['accuracy']:.4f}")
    print(f"Val Loss: {results['val']['loss']:.4f}, IoU: {results['val']['iou']:.4f}, Dice: {results['val']['dice']:.4f}, Accuracy: {results['val']['accuracy']:.4f}")

if __name__ == '__main__':
    main()<|MERGE_RESOLUTION|>--- conflicted
+++ resolved
@@ -57,13 +57,9 @@
     
     # Setup ClearML
     task = setup_clearml(args, config)
-<<<<<<< HEAD
 
     # task = None
 
-=======
-    
->>>>>>> 12cbe7b1
     # Set device
     device = torch.device('cuda' if torch.cuda.is_available() else 'cpu')
     
