import sys
import os
sys.path.append(os.path.dirname(os.path.dirname(os.path.abspath(__file__))))

import torch
from src.utils.argument import parse_inference_args
from src.utils.config import load_config_from_inference_args
from src.models import SegmentationModel
from src.utils.checkpoint import load_checkpoint
from src.inference.predictor import Predictor

# Import ClearML
from clearml import Task

# os.environ['CLEARML_CONFIG_FILE'] = '../clearml.conf'

def setup_clearml(args, config):
    """Setup ClearML task for experiment tracking"""
    # Create a task
    if 'encoder_name' in config['model']['params']:
        backbone = config['model']['params']['encoder_name']
        task_name = f"{config['loss']['name']}_{config['model']['params']['encoder_name']}_{config['model']['name']}"
    else:
        backbone = config['model']['params']['pretrained_model']
        task_name = f"{config['loss']['name']}_{config['model']['params']['pretrained_model']}_{config['model']['name']}"

    project_name = config.get('clearml', {}).get('project_name', 'Segmentation')

    task = Task.init(
        project_name=project_name,
        task_name=task_name,
        task_type="inference",
        tags=[config['loss']['name'], config['model']['name'], backbone, config['data']['name']],
    )

    # Connect configuration to the task
    task.connect_configuration(config)

    # Log the command line arguments
    task.connect(vars(args))

    return task

def main():
    # Parse command line arguments
    args = parse_inference_args()

    print("==============Arguments==============")
    print(args)

    # Load and merge configurations
    config = load_config_from_inference_args(args)

    print("==============Configs==============")
    print(config)

    # Setup ClearML for inference
    # task = setup_clearml(args, config)
    task = None

    # Set device
    device = torch.device('cuda' if torch.cuda.is_available() else 'cpu')

    # Initialize model
    model = SegmentationModel.get_model(config['model']['name'], **config['model'].get('params', {}))
<<<<<<< HEAD
    
    input_path = config['inference']['input_path']
    output_path = config['inference']['output_path']
=======
>>>>>>> 12cbe7b1

    input_path = config['inference']['input']
    output_path = config['inference']['output']

    checkpoint = config['inference']['checkpoint']
    load_checkpoint(model, checkpoint)

    if task:
        # Log the checkpoint being used
        task.logger.report_text(f"Using checkpoint: {checkpoint}")

    # Initialize predictor
    predictor = Predictor(model=model, config=config, device=device, task=task)

    with open(input_path, 'r') as f:
        files = f.readlines()
        for file_name in files:
            # Log the input image being processed
<<<<<<< HEAD
            file = f"{config['data']['raw_paths']['image']}/{file_name}"
            if file_name.__contains__("patch"):
                file = f"{config['data']['dataset_path']}/test/images/{file_name}"
=======
            file = f"{config['data']['dataset_path']}/test/{file_name}"
>>>>>>> 12cbe7b1
            if task:
                task.logger.report_text(f"Processing input: {file}")

            # Perform inference
            predictor.predict_large_image(file, output_path)

if __name__ == '__main__':
    main()
<|MERGE_RESOLUTION|>--- conflicted
+++ resolved
@@ -1,104 +1,94 @@
-import sys
-import os
-sys.path.append(os.path.dirname(os.path.dirname(os.path.abspath(__file__))))
-
-import torch
-from src.utils.argument import parse_inference_args
-from src.utils.config import load_config_from_inference_args
-from src.models import SegmentationModel
-from src.utils.checkpoint import load_checkpoint
-from src.inference.predictor import Predictor
-
-# Import ClearML
-from clearml import Task
-
-# os.environ['CLEARML_CONFIG_FILE'] = '../clearml.conf'
-
-def setup_clearml(args, config):
-    """Setup ClearML task for experiment tracking"""
-    # Create a task
-    if 'encoder_name' in config['model']['params']:
-        backbone = config['model']['params']['encoder_name']
-        task_name = f"{config['loss']['name']}_{config['model']['params']['encoder_name']}_{config['model']['name']}"
-    else:
-        backbone = config['model']['params']['pretrained_model']
-        task_name = f"{config['loss']['name']}_{config['model']['params']['pretrained_model']}_{config['model']['name']}"
-
-    project_name = config.get('clearml', {}).get('project_name', 'Segmentation')
-
-    task = Task.init(
-        project_name=project_name,
-        task_name=task_name,
-        task_type="inference",
-        tags=[config['loss']['name'], config['model']['name'], backbone, config['data']['name']],
-    )
-
-    # Connect configuration to the task
-    task.connect_configuration(config)
-
-    # Log the command line arguments
-    task.connect(vars(args))
-
-    return task
-
-def main():
-    # Parse command line arguments
-    args = parse_inference_args()
-
-    print("==============Arguments==============")
-    print(args)
-
-    # Load and merge configurations
-    config = load_config_from_inference_args(args)
-
-    print("==============Configs==============")
-    print(config)
-
-    # Setup ClearML for inference
-    # task = setup_clearml(args, config)
-    task = None
-
-    # Set device
-    device = torch.device('cuda' if torch.cuda.is_available() else 'cpu')
-
-    # Initialize model
-    model = SegmentationModel.get_model(config['model']['name'], **config['model'].get('params', {}))
-<<<<<<< HEAD
-    
-    input_path = config['inference']['input_path']
-    output_path = config['inference']['output_path']
-=======
->>>>>>> 12cbe7b1
-
-    input_path = config['inference']['input']
-    output_path = config['inference']['output']
-
-    checkpoint = config['inference']['checkpoint']
-    load_checkpoint(model, checkpoint)
-
-    if task:
-        # Log the checkpoint being used
-        task.logger.report_text(f"Using checkpoint: {checkpoint}")
-
-    # Initialize predictor
-    predictor = Predictor(model=model, config=config, device=device, task=task)
-
-    with open(input_path, 'r') as f:
-        files = f.readlines()
-        for file_name in files:
-            # Log the input image being processed
-<<<<<<< HEAD
-            file = f"{config['data']['raw_paths']['image']}/{file_name}"
-            if file_name.__contains__("patch"):
-                file = f"{config['data']['dataset_path']}/test/images/{file_name}"
-=======
-            file = f"{config['data']['dataset_path']}/test/{file_name}"
->>>>>>> 12cbe7b1
-            if task:
-                task.logger.report_text(f"Processing input: {file}")
-
-            # Perform inference
-            predictor.predict_large_image(file, output_path)
-
-if __name__ == '__main__':
-    main()
+import sys
+import os
+sys.path.append(os.path.dirname(os.path.dirname(os.path.abspath(__file__))))
+
+import torch
+from src.utils.argument import parse_inference_args
+from src.utils.config import load_config_from_inference_args
+from src.models import SegmentationModel
+from src.utils.checkpoint import load_checkpoint
+from src.inference.predictor import Predictor
+
+# Import ClearML
+from clearml import Task
+
+# os.environ['CLEARML_CONFIG_FILE'] = '../clearml.conf'
+
+def setup_clearml(args, config):
+    """Setup ClearML task for experiment tracking"""
+    # Create a task
+    if 'encoder_name' in config['model']['params']:
+        backbone = config['model']['params']['encoder_name']
+        task_name = f"{config['loss']['name']}_{config['model']['params']['encoder_name']}_{config['model']['name']}"
+    else:
+        backbone = config['model']['params']['pretrained_model']
+        task_name = f"{config['loss']['name']}_{config['model']['params']['pretrained_model']}_{config['model']['name']}"
+
+    project_name = config.get('clearml', {}).get('project_name', 'Segmentation')
+
+    task = Task.init(
+        project_name=project_name,
+        task_name=task_name,
+        task_type="inference",
+        tags=[config['loss']['name'], config['model']['name'], backbone, config['data']['name']],
+    )
+
+    # Connect configuration to the task
+    task.connect_configuration(config)
+
+    # Log the command line arguments
+    task.connect(vars(args))
+
+    return task
+
+def main():
+    # Parse command line arguments
+    args = parse_inference_args()
+
+    print("==============Arguments==============")
+    print(args)
+
+    # Load and merge configurations
+    config = load_config_from_inference_args(args)
+
+    print("==============Configs==============")
+    print(config)
+
+    # Setup ClearML for inference
+    # task = setup_clearml(args, config)
+    task = None
+
+    # Set device
+    device = torch.device('cuda' if torch.cuda.is_available() else 'cpu')
+
+    # Initialize model
+    model = SegmentationModel.get_model(config['model']['name'], **config['model'].get('params', {}))
+
+    input_path = config['inference']['input']
+    output_path = config['inference']['output']
+
+    checkpoint = config['inference']['checkpoint']
+    load_checkpoint(model, checkpoint)
+
+    if task:
+        # Log the checkpoint being used
+        task.logger.report_text(f"Using checkpoint: {checkpoint}")
+
+    # Initialize predictor
+    predictor = Predictor(model=model, config=config, device=device, task=task)
+
+    with open(input_path, 'r') as f:
+        files = f.readlines()
+        for file_name in files:
+            # Log the input image being processed
+            file = f"{config['data']['raw_paths']['image']}/{file_name}"
+            if file_name.__contains__("patch"):
+                file = f"{config['data']['dataset_path']}/test/images/{file_name}"
+            if task:
+                task.logger.report_text(f"Processing input: {file}")
+
+            # Perform inference
+            predictor.predict_large_image(file, output_path)
+
+if __name__ == '__main__':
+    main()