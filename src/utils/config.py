--- conflicted
+++ resolved
@@ -89,16 +89,10 @@
         data_config = load_config(f"{os.path.join(DATA_CONFIG_FOLDER, args.dataset)}.yml")
         config = merge_configs(config, data_config)
         config['model']['params']['classes'] = data_config['data']['num_classes']
-<<<<<<< HEAD
         config['inference']['input'] = f"{data_config['data']['dataset_path']}/test.txt"
 
     if args.checkpoint:
         config['inference']['checkpoint'] = f"checkpoints/{args.checkpoint}.pth"
-=======
-
-    if args.checkpoint:
-        config['evaluation']['checkpoint'] = f"checkpoints/{args.checkpoint}.pth"
->>>>>>> 12cbe7b1
     else:
         if 'pretrained_model' in config['model']['params']:
             backbone = config['model']['params']['pretrained_model']
@@ -137,15 +131,9 @@
         data_config = load_config(f"{os.path.join(DATA_CONFIG_FOLDER, args.dataset)}.yml")
         config = merge_configs(config, data_config)
         config['model']['params']['classes'] = data_config['data']['num_classes']
-<<<<<<< HEAD
 
     if args.checkpoint:
         config['evaluation']['checkpoint'] = f"checkpoints/{args.checkpoint}.pth"
-=======
-        
-    if args.checkpoint:
-        config['evaluation']['checkpoint'] = args.checkpoint
->>>>>>> 12cbe7b1
     else:
         if 'pretrained_model' in config['model']['params']:
             backbone = config['model']['params']['pretrained_model']
