--- conflicted
+++ resolved
@@ -1,299 +1,274 @@
-import os
-
-import torch
-import torch.nn as nn
-import torchmetrics
-from torch.utils.data import DataLoader
-from typing import Dict, Any, Optional
-import torch.nn.functional as F
-from tqdm import tqdm
-
-from src.utils.metric import AverageMeter
-from src.utils.log import setup_logger, log_hyperparameters, log_epoch, log_best_model
-
-
-class Trainer:
-    def __init__(
-            self,
-            model: nn.Module,
-            loss_fn: nn.Module,
-            config: Dict[str, Any],
-            metric_meters: Dict[str, AverageMeter],
-            train_loader: DataLoader,
-            val_loader: DataLoader,
-            task=None,  # ClearML Task object
-            device: torch.device = torch.device('cuda' if torch.cuda.is_available() else 'cpu')
-    ):
-        self.project_root = os.path.dirname(os.path.dirname(os.path.dirname(os.path.abspath(__file__))))
-        self.model = model
-        self.config = config
-        self.task = task  # Store ClearML task
-
-        self.model_name = config['model']['name']
-        self.model_type = config['model']['type']
-        self.model_encoder = config['model']['params'].get('encoder_name') or config['model']['params'].get(
-            'pretrained_model')
-
-        self.model_checkpoint = config['training']['model_checkpoint']
-
-        self.train_loader = train_loader
-        self.val_loader = val_loader
-        self.device = device
-
-        # Setup optimization components
-        self.optimizer = self._create_optimizer()
-        self.scheduler = self._create_scheduler()
-
-        # Loss and metrics
-        self.loss_name = config['loss']['name']
-        self.loss_fn = loss_fn
-        self.metrics = self._setup_metrics()
-
-        self.metric_meters = metric_meters
-        self.best_val_loss = float('inf')
-
-        safe_model_encoder = self.model_encoder.replace('/', '_').replace('\\', '_')
-        # Setup logger
-        self.logger = setup_logger(
-            log_folder=f"{self.project_root}/logs/{self.model_name}",
-            log_folder_name=self.loss_name,
-            json_log_filename=f"{safe_model_encoder}_training_log.json",
-            text_log_filename=f"{safe_model_encoder}_training_log.txt"
-        )
-
-        # Log hyperparameters
-        self._log_hyperparameters()
-
-    def _log_hyperparameters(self):
-        """Log all relevant hyperparameters from config"""
-        hyperparams = {
-            'model_type': self.model_type,
-            'optimizer': self.config.get('optimizer', {}).get('name', 'adam'),
-            'learning_rate': self.config.get('optimizer', {}).get('learning_rate', 1e-4),
-            'scheduler': self.config.get('scheduler', {}).get('name', 'reduce_on_plateau'),
-            'batch_size': self.config.get('data', {}).get('batch_size', 'not specified'),
-            'epochs': self.config.get('training', {}).get('epochs', 50)
-        }
-        log_hyperparameters(self.logger, hyperparams)
-
-        # Log hyperparameters to ClearML if available
-        if self.task:
-            self.task.connect(hyperparams)
-
-    def _create_optimizer(self) -> torch.optim.Optimizer:
-        opt_config = self.config.get('optimizer', {})
-        param_groups = self.model.parameters()
-
-        optimizers = {
-            'adam': torch.optim.Adam
-        }
-
-        optimizer_cls = optimizers.get(opt_config['name'], torch.optim.Adam)
-        return optimizer_cls(
-            param_groups,
-            lr=opt_config.get('learning_rate', 1e-4),
-        )
-
-    def _create_scheduler(self):
-        """Create learning rate scheduler"""
-        scheduler_config = self.config.get('scheduler', {})
-        name = scheduler_config.get('name', 'reduce_on_plateau').lower()
-
-        schedulers = {
-            'cosine': torch.optim.lr_scheduler.CosineAnnealingLR,
-            'step': torch.optim.lr_scheduler.StepLR,
-            'reduce_on_plateau': torch.optim.lr_scheduler.ReduceLROnPlateau
-        }
-
-        scheduler_cls = schedulers.get(name)
-        if scheduler_cls:
-            return scheduler_cls(
-                self.optimizer,
-                **scheduler_config.get('params', {})
-            )
-        return None
-
-    def _setup_metrics(self):
-        """Setup evaluation metrics"""
-        metrics_config = self.config.get('metrics', {})
-        num_classes = metrics_config['num_classes']
-
-        metrics = {
-            'iou': torchmetrics.JaccardIndex(num_classes=num_classes, task=metrics_config['task'],
-                                             average=metrics_config['average']).to(self.device),
-            'dice': torchmetrics.Dice(num_classes=num_classes, average=metrics_config['average']).to(self.device),
-            'accuracy': torchmetrics.Accuracy(num_classes=num_classes, task=metrics_config['task'],
-                                              average=metrics_config['average']).to(self.device)
-        }
-        return metrics
-    
-    def _reset_metrics(self):
-        for meter in self.metric_meters.values():
-            meter.reset()
-
-    def _update_metrics(self, phase: str, y_pred_mask, y, loss, n):
-        dice_score = self.metrics['dice'](y_pred_mask, y)
-        iou_score = self.metrics['iou'](y_pred_mask, y)
-        acc_score = self.metrics['accuracy'](y_pred_mask, y)
-
-        self.metric_meters[f'{phase}_loss'].update(loss, n)
-        self.metric_meters[f'{phase}_dice'].update(dice_score.item(), n)
-        self.metric_meters[f'{phase}_iou'].update(iou_score.item(), n)
-        self.metric_meters[f'{phase}_acc'].update(acc_score.item(), n)
-
-    def _save_best_model(self, epoch: int, val_loss: float, file_name: str, metrics: Dict[str, float]):
-        """Save the best model based on validation loss"""
-        if val_loss < self.best_val_loss:
-            self.best_val_loss = val_loss
-            self._save_checkpoint(file_name, epoch, metrics)
-            print(f"New best model '{file_name}' saved at epoch {epoch} with val loss {val_loss}")
-            log_best_model(
-                self.logger,
-                epoch=epoch,
-                train_loss=metrics['train_loss'],
-                train_acc=metrics['train_acc'],
-                val_loss=metrics['val_loss'],
-                val_acc=metrics['val_acc'],
-                train_iou=metrics['train_iou'],
-                val_iou=metrics['val_iou'],
-                train_dice=metrics['train_dice'],
-                val_dice=metrics['val_dice']
-            )
-
-    def _save_checkpoint(self, filename: str, epoch: int, metrics: Dict[str, float]):
-        """Save model checkpoint"""
-        checkpoint = {
-            'epoch': epoch,
-            'model_state_dict': self.model.state_dict(),
-            'optimizer_state_dict': self.optimizer.state_dict(),
-            'metrics': metrics
-        }
-        torch.save(checkpoint, filename)
-
-    def train_epoch(self):
-        """Train the model for one epoch"""
-        self.model.train()
-        for batch_id, batch in enumerate(tqdm(self.train_loader, desc='Training')):
-            n = batch['image'].shape[0]
-            x = batch['image'].to(self.device).float()
-            y = batch['mask'].to(self.device).long()
-
-            self.optimizer.zero_grad()
-
-<<<<<<< HEAD
-            y_pred = self.model(x)
-            if self.model_type == 'transformer' and hasattr(y_pred, 'logits'):
-                output = y_pred.logits
-            else:
-                output = y_pred
-
-            if self.model_type == 'transformer':
-                output = F.interpolate(output, size=y.shape[1:], mode='bilinear', align_corners=False)
-            loss = self.loss_fn(output, y)
-=======
-            with torch.amp.autocast("cuda"):
-                y_pred = self.model(x)
-                if self.model_type == 'transformer' and hasattr(y_pred, 'logits'):
-                    output = y_pred.logits
-                else:
-                    output = y_pred
-
-                if self.model_type == 'transformer':
-                    output = F.interpolate(output, size=y.shape[1:], mode='bilinear', align_corners=False)
-                loss = self.loss_fn(output, y)
->>>>>>> 12cbe7b1
-
-            loss.backward()
-            self.optimizer.step()
-
-            with torch.no_grad():
-                y_pred_mask = torch.argmax(torch.softmax(output, dim=1), dim=1)
-                assert y_pred_mask.shape == y.shape, f"Shape mismatch: {y_pred_mask.shape} vs {y.shape}"
-                self._update_metrics('train', y_pred_mask, y, loss.item(), n)
-
-    def validate_epoch(self):
-        """Validate the model for one epoch"""
-        self.model.eval()
-        with torch.no_grad():
-            for batch_id, batch in enumerate(tqdm(self.val_loader, desc='Validation')):
-                n = batch['image'].shape[0]
-                x = batch['image'].to(self.device).float()
-                y = batch['mask'].to(self.device).long()
-
-<<<<<<< HEAD
-                y_pred = self.model(x)
-                if self.model_type == 'transformer' and hasattr(y_pred, 'logits'):
-                    output = y_pred.logits
-                else:
-                    output = y_pred
-                if self.model_type == 'transformer':
-                    output = F.interpolate(output, size=y.shape[1:], mode='bilinear', align_corners=False)
-                loss = self.loss_fn(output, y)
-=======
-                with torch.amp.autocast("cuda"):
-                    y_pred = self.model(x)
-                    if self.model_type == 'transformer' and hasattr(y_pred, 'logits'):
-                        output = y_pred.logits
-                    else:
-                        output = y_pred
-                    if self.model_type == 'transformer':
-                        output = F.interpolate(output, size=y.shape[1:], mode='bilinear', align_corners=False)
-                    loss = self.loss_fn(output, y)
->>>>>>> 12cbe7b1
-
-                y_pred_mask = torch.argmax(torch.softmax(output, dim=1), dim=1)
-                assert y_pred_mask.shape == y.shape, f"Shape mismatch: {y_pred_mask.shape} vs {y.shape}"
-                self._update_metrics('val', y_pred_mask, y, loss.item(), n)
-
-    def train(self):
-        training_config = self.config.get('training', {})
-        num_epochs = training_config.get('epochs', 50)
-        for epoch in range(1, num_epochs + 1):
-            self._reset_metrics()
-            self.train_epoch()
-            self.validate_epoch()
-
-            train_loss = self.metric_meters['train_loss'].avg
-            val_loss = self.metric_meters['val_loss'].avg
-            metrics = {key: meter.avg for key, meter in self.metric_meters.items()}
-
-            self.scheduler.step(val_loss)
-
-            # Log epoch results
-            log_epoch(
-                self.logger,
-                epoch=epoch,
-                train_loss=metrics['train_loss'],
-                train_acc=metrics['train_acc'],
-                val_loss=metrics['val_loss'],
-                val_acc=metrics['val_acc'],
-                train_iou=metrics['train_iou'],
-                val_iou=metrics['val_iou'],
-                train_dice=metrics['train_dice'],
-                val_dice=metrics['val_dice']
-            )
-
-            # Log metrics to ClearML if available
-            if self.task:
-                self.task.logger.report_scalar("Loss", "train", metrics['train_loss'], epoch)
-                self.task.logger.report_scalar("Loss", "validation", metrics['val_loss'], epoch)
-                self.task.logger.report_scalar("Accuracy", "train", metrics['train_acc'], epoch)
-                self.task.logger.report_scalar("Accuracy", "validation", metrics['val_acc'], epoch)
-                self.task.logger.report_scalar("IoU", "train", metrics['train_iou'], epoch)
-                self.task.logger.report_scalar("IoU", "validation", metrics['val_iou'], epoch)
-                self.task.logger.report_scalar("Dice", "train", metrics['train_dice'], epoch)
-                self.task.logger.report_scalar("Dice", "validation", metrics['val_dice'], epoch)
-
-            print(
-                f'Epoch {epoch}/{num_epochs}, '
-                f'train_loss = {metrics.get("train_loss", "N/A"):.6f}, '
-                f'train_accuracy = {metrics.get("train_acc", "N/A"):.6f}, '
-                f'train_IoU = {metrics.get("train_iou", "N/A"):.6f}, '
-                f'train_dice = {metrics.get("train_dice", "N/A"):.6f}, '
-                f'val_loss = {metrics.get("val_loss", "N/A"):.6f}, '
-                f'val_accuracy = {metrics.get("val_acc", "N/A"):.6f}, '
-                f'val_IoU = {metrics.get("val_iou", "N/A"):.6f}, '
-                f'val_dice = {metrics.get("val_dice", "N/A"):.6f}'
-            )
-
-            self._save_best_model(epoch, val_loss, self.model_checkpoint, metrics)
+import os
+
+import torch
+import torch.nn as nn
+import torchmetrics
+from torch.utils.data import DataLoader
+from typing import Dict, Any, Optional
+import torch.nn.functional as F
+from tqdm import tqdm
+
+from src.utils.metric import AverageMeter
+from src.utils.log import setup_logger, log_hyperparameters, log_epoch, log_best_model
+
+
+class Trainer:
+    def __init__(
+            self,
+            model: nn.Module,
+            loss_fn: nn.Module,
+            config: Dict[str, Any],
+            metric_meters: Dict[str, AverageMeter],
+            train_loader: DataLoader,
+            val_loader: DataLoader,
+            task=None,  # ClearML Task object
+            device: torch.device = torch.device('cuda' if torch.cuda.is_available() else 'cpu')
+    ):
+        self.project_root = os.path.dirname(os.path.dirname(os.path.dirname(os.path.abspath(__file__))))
+        self.model = model
+        self.config = config
+        self.task = task  # Store ClearML task
+
+        self.model_name = config['model']['name']
+        self.model_type = config['model']['type']
+        self.model_encoder = config['model']['params'].get('encoder_name') or config['model']['params'].get(
+            'pretrained_model')
+
+        self.model_checkpoint = config['training']['model_checkpoint']
+
+        self.train_loader = train_loader
+        self.val_loader = val_loader
+        self.device = device
+
+        # Setup optimization components
+        self.optimizer = self._create_optimizer()
+        self.scheduler = self._create_scheduler()
+
+        # Loss and metrics
+        self.loss_name = config['loss']['name']
+        self.loss_fn = loss_fn
+        self.metrics = self._setup_metrics()
+
+        self.metric_meters = metric_meters
+        self.best_val_loss = float('inf')
+
+        safe_model_encoder = self.model_encoder.replace('/', '_').replace('\\', '_')
+        # Setup logger
+        self.logger = setup_logger(
+            log_folder=f"{self.project_root}/logs/{self.model_name}",
+            log_folder_name=self.loss_name,
+            json_log_filename=f"{safe_model_encoder}_training_log.json",
+            text_log_filename=f"{safe_model_encoder}_training_log.txt"
+        )
+
+        # Log hyperparameters
+        self._log_hyperparameters()
+
+    def _log_hyperparameters(self):
+        """Log all relevant hyperparameters from config"""
+        hyperparams = {
+            'model_type': self.model_type,
+            'optimizer': self.config.get('optimizer', {}).get('name', 'adam'),
+            'learning_rate': self.config.get('optimizer', {}).get('learning_rate', 1e-4),
+            'scheduler': self.config.get('scheduler', {}).get('name', 'reduce_on_plateau'),
+            'batch_size': self.config.get('data', {}).get('batch_size', 'not specified'),
+            'epochs': self.config.get('training', {}).get('epochs', 50)
+        }
+        log_hyperparameters(self.logger, hyperparams)
+
+        # Log hyperparameters to ClearML if available
+        if self.task:
+            self.task.connect(hyperparams)
+
+    def _create_optimizer(self) -> torch.optim.Optimizer:
+        opt_config = self.config.get('optimizer', {})
+        param_groups = self.model.parameters()
+
+        optimizers = {
+            'adam': torch.optim.Adam
+        }
+
+        optimizer_cls = optimizers.get(opt_config['name'], torch.optim.Adam)
+        return optimizer_cls(
+            param_groups,
+            lr=opt_config.get('learning_rate', 1e-4),
+        )
+
+    def _create_scheduler(self):
+        """Create learning rate scheduler"""
+        scheduler_config = self.config.get('scheduler', {})
+        name = scheduler_config.get('name', 'reduce_on_plateau').lower()
+
+        schedulers = {
+            'cosine': torch.optim.lr_scheduler.CosineAnnealingLR,
+            'step': torch.optim.lr_scheduler.StepLR,
+            'reduce_on_plateau': torch.optim.lr_scheduler.ReduceLROnPlateau
+        }
+
+        scheduler_cls = schedulers.get(name)
+        if scheduler_cls:
+            return scheduler_cls(
+                self.optimizer,
+                **scheduler_config.get('params', {})
+            )
+        return None
+
+    def _setup_metrics(self):
+        """Setup evaluation metrics"""
+        metrics_config = self.config.get('metrics', {})
+        num_classes = metrics_config['num_classes']
+
+        metrics = {
+            'iou': torchmetrics.JaccardIndex(num_classes=num_classes, task=metrics_config['task'],
+                                             average=metrics_config['average']).to(self.device),
+            'dice': torchmetrics.Dice(num_classes=num_classes, average=metrics_config['average']).to(self.device),
+            'accuracy': torchmetrics.Accuracy(num_classes=num_classes, task=metrics_config['task'],
+                                              average=metrics_config['average']).to(self.device)
+        }
+        return metrics
+    
+    def _reset_metrics(self):
+        for meter in self.metric_meters.values():
+            meter.reset()
+
+    def _update_metrics(self, phase: str, y_pred_mask, y, loss, n):
+        dice_score = self.metrics['dice'](y_pred_mask, y)
+        iou_score = self.metrics['iou'](y_pred_mask, y)
+        acc_score = self.metrics['accuracy'](y_pred_mask, y)
+
+        self.metric_meters[f'{phase}_loss'].update(loss, n)
+        self.metric_meters[f'{phase}_dice'].update(dice_score.item(), n)
+        self.metric_meters[f'{phase}_iou'].update(iou_score.item(), n)
+        self.metric_meters[f'{phase}_acc'].update(acc_score.item(), n)
+
+    def _save_best_model(self, epoch: int, val_loss: float, file_name: str, metrics: Dict[str, float]):
+        """Save the best model based on validation loss"""
+        if val_loss < self.best_val_loss:
+            self.best_val_loss = val_loss
+            self._save_checkpoint(file_name, epoch, metrics)
+            print(f"New best model '{file_name}' saved at epoch {epoch} with val loss {val_loss}")
+            log_best_model(
+                self.logger,
+                epoch=epoch,
+                train_loss=metrics['train_loss'],
+                train_acc=metrics['train_acc'],
+                val_loss=metrics['val_loss'],
+                val_acc=metrics['val_acc'],
+                train_iou=metrics['train_iou'],
+                val_iou=metrics['val_iou'],
+                train_dice=metrics['train_dice'],
+                val_dice=metrics['val_dice']
+            )
+
+    def _save_checkpoint(self, filename: str, epoch: int, metrics: Dict[str, float]):
+        """Save model checkpoint"""
+        checkpoint = {
+            'epoch': epoch,
+            'model_state_dict': self.model.state_dict(),
+            'optimizer_state_dict': self.optimizer.state_dict(),
+            'metrics': metrics
+        }
+        torch.save(checkpoint, filename)
+
+    def train_epoch(self):
+        """Train the model for one epoch"""
+        self.model.train()
+        for batch_id, batch in enumerate(tqdm(self.train_loader, desc='Training')):
+            n = batch['image'].shape[0]
+            x = batch['image'].to(self.device).float()
+            y = batch['mask'].to(self.device).long()
+
+            self.optimizer.zero_grad()
+
+            y_pred = self.model(x)
+            if self.model_type == 'transformer' and hasattr(y_pred, 'logits'):
+                output = y_pred.logits
+            else:
+                output = y_pred
+
+            if self.model_type == 'transformer':
+                output = F.interpolate(output, size=y.shape[1:], mode='bilinear', align_corners=False)
+            loss = self.loss_fn(output, y)
+
+            loss.backward()
+            self.optimizer.step()
+
+            with torch.no_grad():
+                y_pred_mask = torch.argmax(torch.softmax(output, dim=1), dim=1)
+                assert y_pred_mask.shape == y.shape, f"Shape mismatch: {y_pred_mask.shape} vs {y.shape}"
+                self._update_metrics('train', y_pred_mask, y, loss.item(), n)
+
+    def validate_epoch(self):
+        """Validate the model for one epoch"""
+        self.model.eval()
+        with torch.no_grad():
+            for batch_id, batch in enumerate(tqdm(self.val_loader, desc='Validation')):
+                n = batch['image'].shape[0]
+                x = batch['image'].to(self.device).float()
+                y = batch['mask'].to(self.device).long()
+
+                y_pred = self.model(x)
+                if self.model_type == 'transformer' and hasattr(y_pred, 'logits'):
+                    output = y_pred.logits
+                else:
+                    output = y_pred
+                if self.model_type == 'transformer':
+                    output = F.interpolate(output, size=y.shape[1:], mode='bilinear', align_corners=False)
+                loss = self.loss_fn(output, y)
+
+                y_pred_mask = torch.argmax(torch.softmax(output, dim=1), dim=1)
+                assert y_pred_mask.shape == y.shape, f"Shape mismatch: {y_pred_mask.shape} vs {y.shape}"
+                self._update_metrics('val', y_pred_mask, y, loss.item(), n)
+
+    def train(self):
+        training_config = self.config.get('training', {})
+        num_epochs = training_config.get('epochs', 50)
+        for epoch in range(1, num_epochs + 1):
+            self._reset_metrics()
+            self.train_epoch()
+            self.validate_epoch()
+
+            train_loss = self.metric_meters['train_loss'].avg
+            val_loss = self.metric_meters['val_loss'].avg
+            metrics = {key: meter.avg for key, meter in self.metric_meters.items()}
+
+            self.scheduler.step(val_loss)
+
+            # Log epoch results
+            log_epoch(
+                self.logger,
+                epoch=epoch,
+                train_loss=metrics['train_loss'],
+                train_acc=metrics['train_acc'],
+                val_loss=metrics['val_loss'],
+                val_acc=metrics['val_acc'],
+                train_iou=metrics['train_iou'],
+                val_iou=metrics['val_iou'],
+                train_dice=metrics['train_dice'],
+                val_dice=metrics['val_dice']
+            )
+
+            # Log metrics to ClearML if available
+            if self.task:
+                self.task.logger.report_scalar("Loss", "train", metrics['train_loss'], epoch)
+                self.task.logger.report_scalar("Loss", "validation", metrics['val_loss'], epoch)
+                self.task.logger.report_scalar("Accuracy", "train", metrics['train_acc'], epoch)
+                self.task.logger.report_scalar("Accuracy", "validation", metrics['val_acc'], epoch)
+                self.task.logger.report_scalar("IoU", "train", metrics['train_iou'], epoch)
+                self.task.logger.report_scalar("IoU", "validation", metrics['val_iou'], epoch)
+                self.task.logger.report_scalar("Dice", "train", metrics['train_dice'], epoch)
+                self.task.logger.report_scalar("Dice", "validation", metrics['val_dice'], epoch)
+
+            print(
+                f'Epoch {epoch}/{num_epochs}, '
+                f'train_loss = {metrics.get("train_loss", "N/A"):.6f}, '
+                f'train_accuracy = {metrics.get("train_acc", "N/A"):.6f}, '
+                f'train_IoU = {metrics.get("train_iou", "N/A"):.6f}, '
+                f'train_dice = {metrics.get("train_dice", "N/A"):.6f}, '
+                f'val_loss = {metrics.get("val_loss", "N/A"):.6f}, '
+                f'val_accuracy = {metrics.get("val_acc", "N/A"):.6f}, '
+                f'val_IoU = {metrics.get("val_iou", "N/A"):.6f}, '
+                f'val_dice = {metrics.get("val_dice", "N/A"):.6f}'
+            )
+
+            self._save_best_model(epoch, val_loss, self.model_checkpoint, metrics)