import torch
import torch.nn as nn
import torch.nn.functional as F
import numpy as np
from typing import Dict, Any, List, Optional, Tuple
from tqdm import tqdm
from torch.utils.data import DataLoader
from src.utils.metric import AverageMeter
import torchmetrics
from clearml import Task

class Evaluator:
    def __init__(
        self,
        model: nn.Module,
        config: Dict[str, Any],
        device: torch.device = torch.device('cuda' if torch.cuda.is_available() else 'cpu'),
        task: Optional[Task] = None  # Add ClearML task parameter
    ):
        """
        Initialize the Evaluator.
        
        Args:
            model: The trained model to evaluate
            config: Configuration dictionary
            device: Device to run the model on
            task: ClearML Task for logging (optional)
        """
        self.model = model
        self.config = config
        self.device = device
        self.task = task  # Store ClearML task
        self.model.to(self.device)
        self.model.eval()
        
        # Extract model type for handling different model outputs
        self.model_type = config['model']['type']
        
        # Get number of classes
        self.num_classes = config['model']['params']['classes']
        
        # Initialize metrics
        self.metrics = self._setup_metrics()
        
        # Setup torchmetrics 
        self.torchmetrics = {
<<<<<<< HEAD
            # Overall metrics (macro average)
            'iou': torchmetrics.JaccardIndex(
=======
            'iou': torchmetrics.JaccardIndex(num_classes=self.num_classes, task=metrics_config['task'],
                                            average=metrics_config['average']).to(self.device),
            'dice': torchmetrics.Dice(num_classes=self.num_classes, average=metrics_config['average']).to(self.device),
            'accuracy': torchmetrics.Accuracy(task=metrics_config['task'], num_classes=self.num_classes,
                                            average=metrics_config['average']).to(self.device)
        }
        
        # Add per-class metrics
        for i in range(self.num_classes):
            self.torchmetrics[f'iou_class_{i}'] = torchmetrics.JaccardIndex(
>>>>>>> 12cbe7b1
                num_classes=self.num_classes, 
                task='multiclass',
                average='macro'
            ).to(self.device),
            'dice': torchmetrics.Dice(
                num_classes=self.num_classes, 
                average='macro'
            ).to(self.device),
            'accuracy': torchmetrics.Accuracy(
                task='multiclass', 
                num_classes=self.num_classes,
                average='macro'
            ).to(self.device),
            
            # Per-class metrics (no averaging - returns tensor of per-class values)
            'iou_per_class': torchmetrics.JaccardIndex(
                num_classes=self.num_classes, 
                task='multiclass',
                average=None
            ).to(self.device),
            'accuracy_per_class': torchmetrics.Accuracy(
                task='multiclass',
                num_classes=self.num_classes,
                average=None
            ).to(self.device)
<<<<<<< HEAD
        }
=======
            self.torchmetrics[f'accuracy_class_{i}'] = torchmetrics.Accuracy(
                task=metrics_config['task'],
                num_classes=self.num_classes,
                average=metrics_config['average']
            ).to(self.device)
>>>>>>> 12cbe7b1
    
    def _setup_metrics(self) -> Dict[str, AverageMeter]:
        """
        Set up metrics for evaluation.
        
        Returns:
            Dictionary of metric names to AverageMeter instances
        """
        metrics = {
            'loss': AverageMeter(),
            'iou': AverageMeter(),
            'dice': AverageMeter(),
            'accuracy': AverageMeter()
        }
        
        # Add per-class metrics
        for i in range(self.num_classes):
            metrics[f'iou_class_{i}'] = AverageMeter()
            metrics[f'dice_class_{i}'] = AverageMeter()
            metrics[f'accuracy_class_{i}'] = AverageMeter()
            
        return metrics
    
    def _reset_metrics(self):
        """Reset all metrics."""
        for meter in self.metrics.values():
            meter.reset()
        
        # Reset torchmetrics
        for metric in self.torchmetrics.values():
            metric.reset()
            
    def _calculate_per_class_dice(self, y_pred: torch.Tensor, y_true: torch.Tensor) -> torch.Tensor:
        """
        Calculate per-class Dice coefficient manually.
        
        Args:
            y_pred: Predicted segmentation masks [B, H, W]
            y_true: Ground truth segmentation masks [B, H, W]
            
        Returns:
            Tensor of per-class Dice coefficients [num_classes]
        """
        dice_scores = torch.zeros(self.num_classes, device=self.device)
        
        for class_idx in range(self.num_classes):
            # Create binary masks for current class
            pred_class = (y_pred == class_idx).float()
            true_class = (y_true == class_idx).float()
            
            # Calculate intersection and union
            intersection = (pred_class * true_class).sum()
            total = pred_class.sum() + true_class.sum()
            
            # Calculate Dice coefficient
            if total > 0:
                dice_scores[class_idx] = (2.0 * intersection) / total
            else:
                # If class doesn't exist in batch, set to NaN
                dice_scores[class_idx] = float('nan')
                
        return dice_scores
    
    def _update_metrics(self, y_pred: torch.Tensor, y_true: torch.Tensor, loss: float, batch_size: int):
        """
        Update metrics with batch results.
        
        Args:
            y_pred: Predicted segmentation masks
            y_true: Ground truth segmentation masks
            loss: Loss value
            batch_size: Batch size
        """
        # Update loss
        self.metrics['loss'].update(loss, batch_size)
        
        # Update overall metrics
        iou_value = self.torchmetrics['iou'](y_pred, y_true)
        dice_value = self.torchmetrics['dice'](y_pred, y_true)
        accuracy_value = self.torchmetrics['accuracy'](y_pred, y_true)
        
        self.metrics['iou'].update(iou_value.item(), batch_size)
        self.metrics['dice'].update(dice_value.item(), batch_size)
        self.metrics['accuracy'].update(accuracy_value.item(), batch_size)
        
        # Get per-class values (returns tensor of shape [num_classes])
        per_class_iou = self.torchmetrics['iou_per_class'](y_pred, y_true)
        per_class_accuracy = self.torchmetrics['accuracy_per_class'](y_pred, y_true)
        
        # Calculate per-class dice manually
        per_class_dice = self._calculate_per_class_dice(y_pred, y_true)
        
        # Update individual class metrics
        for i in range(self.num_classes):
<<<<<<< HEAD
            # Handle potential NaN values (when class doesn't appear in batch)
            if not torch.isnan(per_class_iou[i]):
                self.metrics[f'iou_class_{i}'].update(per_class_iou[i].item(), batch_size)
            if not torch.isnan(per_class_dice[i]):
                self.metrics[f'dice_class_{i}'].update(per_class_dice[i].item(), batch_size)
            if not torch.isnan(per_class_accuracy[i]):
                self.metrics[f'accuracy_class_{i}'].update(per_class_accuracy[i].item(), batch_size)
=======
            class_pred = (y_pred == i).long()
            class_true = (y_true == i).long()
            
            if class_true.sum() > 0 or class_pred.sum() > 0:
                class_iou = self.torchmetrics['iou'](class_pred, class_true)
                class_dice = self.torchmetrics['dice'](class_pred, class_true)
                class_accuracy = self.torchmetrics['accuracy'](class_pred, class_true)
                
                self.metrics[f'iou_class_{i}'].update(class_iou.item(), batch_size)
                self.metrics[f'dice_class_{i}'].update(class_dice.item(), batch_size)
                self.metrics[f'accuracy_class_{i}'].update(class_accuracy.item(), batch_size)
>>>>>>> 12cbe7b1
    
    def evaluate_dataloader(self, dataloader: DataLoader, criterion: nn.Module) -> Dict[str, float]:
        """
        Evaluate the model on a dataloader.
        
        Args:
            dataloader: DataLoader for evaluation
            criterion: Loss function
            
        Returns:
            Dictionary of metric names to values
        """
        # Reset metrics
        self._reset_metrics()
        
        # Set model to evaluation mode
        self.model.eval()
        
        # Evaluate on dataloader
        with torch.no_grad():
            for batch in tqdm(dataloader, desc="Evaluating"):
                n = batch['image'].shape[0]
                images = batch['image'].to(self.device).float()
                masks = batch['mask'].to(self.device).long()

                outputs = self.model(images)
                if self.model_type == 'transformer' and hasattr(outputs, 'logits'):
                    outputs = outputs.logits

                if self.model_type == 'transformer':
                    outputs = F.interpolate(outputs, size=masks.shape[1:], mode='bilinear', align_corners=False)

                loss = criterion(outputs, masks)

                # Apply softmax before argmax to match training
                preds = torch.argmax(torch.softmax(outputs, dim=1), dim=1)
                
                # Update metrics
                self._update_metrics(preds, masks, loss.item(), n)
        
        # Get final metric values
        results = {name: meter.avg for name, meter in self.metrics.items()}
        
       # Debug: Get the final torchmetrics values to compare
        final_torchmetrics_iou = self.torchmetrics['iou'].compute()
        final_per_class_iou = self.torchmetrics['iou_per_class'].compute()
        
        # Verify that mIoU equals mean of per-class IoUs
        manual_miou = sum(results[f'iou_class_{i}'] for i in range(self.num_classes)) / self.num_classes
        torchmetrics_manual_miou = torch.nanmean(final_per_class_iou).item()
        
        print(f"Manual mIoU calculation (from AverageMeters): {manual_miou:.4f}")
        print(f"TorchMetrics mIoU (macro): {results['iou']:.4f}")
        print(f"TorchMetrics mIoU (direct): {final_torchmetrics_iou:.4f}")
        print(f"TorchMetrics per-class mean: {torchmetrics_manual_miou:.4f}")
        print(f"Per-class IoU values (torchmetrics): {final_per_class_iou}")
        print(f"Per-class IoU values (our calculation): {[results[f'iou_class_{i}'] for i in range(self.num_classes)]}")
        
        return results
    
    def _log_metrics_to_clearml(self, results: Dict[str, float], split_name: str, iteration: int = 0):
        """
        Log metrics to ClearML.
        
        Args:
            results: Dictionary containing metric results
            split_name: Name of the data split
            iteration: Iteration number for logging
        """
        if not self.task:
            return

        # Get labels from config, defaulting to class indices if not found
        label_map = self.config['data'].get('labels', {})
        
        # Report overall metrics as text
        overall_metrics_text = (
            f"{split_name} Overall Metrics:\n"
            f"Loss: {results['loss']:.4f}\n"
            f"IoU: {results['iou']:.4f}\n"
            f"Dice: {results['dice']:.4f}\n"
            f"Accuracy: {results['accuracy']:.4f}"
        )
        self.task.logger.report_text(overall_metrics_text)

        # Report per-class metrics
        for i in range(self.num_classes):
            class_name = label_map.get(i, f"Class {i}")
            
<<<<<<< HEAD
=======
            # Report as individual scalars
>>>>>>> 12cbe7b1
            self.task.logger.report_histogram(
                title=f"{split_name}/Per-Class IoU",
                series=class_name,
                values=results[f'iou_class_{i}'],
                iteration=iteration,
                xaxis="Class",
                yaxis="IoU",
            )
            
            self.task.logger.report_histogram(
                title=f"{split_name}/Per-Class Dice",
                series=class_name,
                values=results[f'dice_class_{i}'],
                iteration=iteration,
                xaxis="Class",
                yaxis="Dice"
            )
            
            self.task.logger.report_histogram(
                title=f"{split_name}/Per-Class Accuracy",
                series=class_name,
                values=results[f'accuracy_class_{i}'],
                iteration=iteration, 
                xaxis="Class",
                yaxis="Accuracy"
            )

    def evaluate_split(self, split_dataloader: DataLoader, criterion: nn.Module, split_name: str = "val") -> Dict[str, float]:
        """
        Evaluate the model on a specific data split.
        
        Args:
            split_dataloader: DataLoader for the split
            criterion: Loss function
            split_name: Name of the split (e.g., "train", "val", "test")
            
        Returns:
            Dictionary of metric names to values
        """
        print(f"Evaluating on {split_name} split...")
        results = self.evaluate_dataloader(split_dataloader, criterion)
        
        # Print results
        print(f"{split_name.capitalize()} Accuracy: {results['accuracy']:.4f}")
        print(f"{split_name.capitalize()} Loss: {results['loss']:.4f}")
        print(f"{split_name.capitalize()} IoU: {results['iou']:.4f}")
        print(f"{split_name.capitalize()} Dice: {results['dice']:.4f}")
        
        # Print per-class metrics
        print(f"\nPer-class metrics for {split_name} split:")
        for i in range(self.num_classes):
            print(f"Class {i}: IoU = {results[f'iou_class_{i}']:.4f}, "
                  f"Dice = {results[f'dice_class_{i}']:.4f}, "
                  f"Accuracy = {results[f'accuracy_class_{i}']:.4f}")
        
        # Log metrics to ClearML
        if self.task:
            self._log_metrics_to_clearml(results, split_name)
        
        return results
    
    def evaluate_all_splits(self, train_loader: DataLoader, val_loader: DataLoader, 
                           test_loader: Optional[DataLoader], criterion: nn.Module) -> Dict[str, Dict[str, float]]:
        """
        Evaluate the model on all data splits.
        
        Args:
            train_loader: DataLoader for training data
            val_loader: DataLoader for validation data
            test_loader: DataLoader for test data (optional)
            criterion: Loss function
            
        Returns:
            Dictionary of split names to metric dictionaries
        """
        results = {}
        
        # Evaluate on training data
        results['train'] = self.evaluate_split(train_loader, criterion, "train")
        
        # Evaluate on validation data
        results['val'] = self.evaluate_split(val_loader, criterion, "val")
        
        # Evaluate on test data if provided
        if test_loader is not None:
            results['test'] = self.evaluate_split(test_loader, criterion, "test")
        
        return results<|MERGE_RESOLUTION|>--- conflicted
+++ resolved
@@ -44,21 +44,8 @@
         
         # Setup torchmetrics 
         self.torchmetrics = {
-<<<<<<< HEAD
             # Overall metrics (macro average)
             'iou': torchmetrics.JaccardIndex(
-=======
-            'iou': torchmetrics.JaccardIndex(num_classes=self.num_classes, task=metrics_config['task'],
-                                            average=metrics_config['average']).to(self.device),
-            'dice': torchmetrics.Dice(num_classes=self.num_classes, average=metrics_config['average']).to(self.device),
-            'accuracy': torchmetrics.Accuracy(task=metrics_config['task'], num_classes=self.num_classes,
-                                            average=metrics_config['average']).to(self.device)
-        }
-        
-        # Add per-class metrics
-        for i in range(self.num_classes):
-            self.torchmetrics[f'iou_class_{i}'] = torchmetrics.JaccardIndex(
->>>>>>> 12cbe7b1
                 num_classes=self.num_classes, 
                 task='multiclass',
                 average='macro'
@@ -84,15 +71,7 @@
                 num_classes=self.num_classes,
                 average=None
             ).to(self.device)
-<<<<<<< HEAD
         }
-=======
-            self.torchmetrics[f'accuracy_class_{i}'] = torchmetrics.Accuracy(
-                task=metrics_config['task'],
-                num_classes=self.num_classes,
-                average=metrics_config['average']
-            ).to(self.device)
->>>>>>> 12cbe7b1
     
     def _setup_metrics(self) -> Dict[str, AverageMeter]:
         """
@@ -187,7 +166,6 @@
         
         # Update individual class metrics
         for i in range(self.num_classes):
-<<<<<<< HEAD
             # Handle potential NaN values (when class doesn't appear in batch)
             if not torch.isnan(per_class_iou[i]):
                 self.metrics[f'iou_class_{i}'].update(per_class_iou[i].item(), batch_size)
@@ -195,19 +173,6 @@
                 self.metrics[f'dice_class_{i}'].update(per_class_dice[i].item(), batch_size)
             if not torch.isnan(per_class_accuracy[i]):
                 self.metrics[f'accuracy_class_{i}'].update(per_class_accuracy[i].item(), batch_size)
-=======
-            class_pred = (y_pred == i).long()
-            class_true = (y_true == i).long()
-            
-            if class_true.sum() > 0 or class_pred.sum() > 0:
-                class_iou = self.torchmetrics['iou'](class_pred, class_true)
-                class_dice = self.torchmetrics['dice'](class_pred, class_true)
-                class_accuracy = self.torchmetrics['accuracy'](class_pred, class_true)
-                
-                self.metrics[f'iou_class_{i}'].update(class_iou.item(), batch_size)
-                self.metrics[f'dice_class_{i}'].update(class_dice.item(), batch_size)
-                self.metrics[f'accuracy_class_{i}'].update(class_accuracy.item(), batch_size)
->>>>>>> 12cbe7b1
     
     def evaluate_dataloader(self, dataloader: DataLoader, criterion: nn.Module) -> Dict[str, float]:
         """
@@ -297,10 +262,6 @@
         for i in range(self.num_classes):
             class_name = label_map.get(i, f"Class {i}")
             
-<<<<<<< HEAD
-=======
-            # Report as individual scalars
->>>>>>> 12cbe7b1
             self.task.logger.report_histogram(
                 title=f"{split_name}/Per-Class IoU",
                 series=class_name,
